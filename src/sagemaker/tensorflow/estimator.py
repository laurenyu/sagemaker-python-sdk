# Copyright 2017-2020 Amazon.com, Inc. or its affiliates. All Rights Reserved.
#
# Licensed under the Apache License, Version 2.0 (the "License"). You
# may not use this file except in compliance with the License. A copy of
# the License is located at
#
#     http://aws.amazon.com/apache2.0/
#
# or in the "license" file accompanying this file. This file is
# distributed on an "AS IS" BASIS, WITHOUT WARRANTIES OR CONDITIONS OF
# ANY KIND, either express or implied. See the License for the specific
# language governing permissions and limitations under the License.
"""An estimator class for training with TensorFlow on Amazon SageMaker."""
from __future__ import absolute_import

import logging
import os

from packaging import version

from sagemaker import image_uris, utils
from sagemaker.debugger import DebuggerHookConfig
from sagemaker.estimator import Framework
import sagemaker.fw_utils as fw
from sagemaker.tensorflow import defaults
from sagemaker.tensorflow.model import TensorFlowModel
from sagemaker.transformer import Transformer
from sagemaker.vpc_utils import VPC_CONFIG_DEFAULT

logger = logging.getLogger("sagemaker")


class TensorFlow(Framework):
    """Handle end-to-end training and deployment of user-provided TensorFlow code."""

    _framework_name = "tensorflow"

    _HIGHEST_LEGACY_MODE_ONLY_VERSION = version.Version("1.10.0")
    _HIGHEST_PYTHON_2_VERSION = version.Version("2.1.0")

    def __init__(
        self,
        py_version=None,
        framework_version=None,
        model_dir=None,
        image_uri=None,
        distribution=None,
        **kwargs
    ):
        """Initialize a ``TensorFlow`` estimator.

        Args:
            py_version (str): Python version you want to use for executing your model training
                code. Defaults to ``None``. Required unless ``image_uri`` is provided.
            framework_version (str): TensorFlow version you want to use for executing your model
                training code. Defaults to ``None``. Required unless ``image_uri`` is provided.
                List of supported versions:
                https://github.com/aws/sagemaker-python-sdk#tensorflow-sagemaker-estimators.
            model_dir (str): S3 location where the checkpoint data and models can be exported to
                during training (default: None). It will be passed in the training script as one of
                the command line arguments. If not specified, one is provided based on
                your training configuration:

                * *distributed training with MPI* - ``/opt/ml/model``
                * *single-machine training or distributed training without MPI* - \
                    ``s3://{output_path}/model``
                * *Local Mode with local sources (file:// instead of s3://)* - \
                    ``/opt/ml/shared/model``

                To disable having ``model_dir`` passed to your training script,
                set ``model_dir=False``.
            image_uri (str): If specified, the estimator will use this image for training and
                hosting, instead of selecting the appropriate SageMaker official image based on
                framework_version and py_version. It can be an ECR url or dockerhub image and tag.

                Examples:
                    123.dkr.ecr.us-west-2.amazonaws.com/my-custom-image:1.0
                    custom-image:latest.

                If ``framework_version`` or ``py_version`` are ``None``, then
                ``image_uri`` is required. If also ``None``, then a ``ValueError``
                will be raised.
            distribution (dict): A dictionary with information on how to run distributed training
                (default: None). Currently we support distributed training with parameter servers
                and MPI.
                To enable parameter server use the following setup:

                .. code:: python

                    {
                        'parameter_server':
                        {
                            'enabled': True
                        }
                    }

                To enable MPI:

                .. code:: python

                    {
                        'mpi':
                        {
                            'enabled': True
                        }
                    }

            **kwargs: Additional kwargs passed to the Framework constructor.

        .. tip::

            You can find additional parameters for initializing this class at
            :class:`~sagemaker.estimator.Framework` and
            :class:`~sagemaker.estimator.EstimatorBase`.
        """
        fw.validate_version_or_image_args(framework_version, py_version, image_uri)
        if py_version == "py2":
            logger.warning(
                fw.python_deprecation_warning(self._framework_name, defaults.LATEST_PY2_VERSION)
            )
        self.framework_version = framework_version
        self.py_version = py_version

        if distribution is not None:
            instance_type = kwargs.get("instance_type")
            fw.warn_if_parameter_server_with_multi_gpu(
                training_instance_type=instance_type, distribution=distribution
            )

        if "enable_sagemaker_metrics" not in kwargs:
            # enable sagemaker metrics for TF v1.15 or greater:
            if framework_version and fw.is_version_equal_or_higher([1, 15], framework_version):
                kwargs["enable_sagemaker_metrics"] = True

        super(TensorFlow, self).__init__(image_uri=image_uri, **kwargs)

        self.model_dir = model_dir
        self.distribution = distribution or {}

        self._validate_args(py_version=py_version)

    def _validate_args(self, py_version):
        """Placeholder docstring"""

        if py_version == "py2" and self._only_python_3_supported():
            msg = (
                "Python 2 containers are only available with {} and lower versions. "
                "Please use a Python 3 container.".format(defaults.LATEST_PY2_VERSION)
            )
            raise AttributeError(msg)

        if self.image_uri is None and self._only_legacy_mode_supported():
            legacy_image_uri = image_uris.retrieve(
                "tensorflow",
                self.sagemaker_session.boto_region_name,
                instance_type=self.instance_type,
                version=self.framework_version,
                py_version=self.py_version,
                image_scope="training",
            )

            msg = (
                "TF {} supports only legacy mode. Please supply the image URI directly with "
                "'image_uri={}' and set 'model_dir=False'. If you are using any legacy parameters "
                "(training_steps, evaluation_steps, checkpoint_path, requirements_file), "
                "make sure to pass them directly as hyperparameters instead. For more, see "
                "https://sagemaker.readthedocs.io/en/v2.0.0.rc0/frameworks/tensorflow/upgrade_from_legacy.html."
            ).format(self.framework_version, legacy_image_uri)

            raise ValueError(msg)

    def _only_legacy_mode_supported(self):
        """Placeholder docstring"""
        return version.Version(self.framework_version) <= self._HIGHEST_LEGACY_MODE_ONLY_VERSION

    def _only_python_3_supported(self):
        """Placeholder docstring"""
        return version.Version(self.framework_version) > self._HIGHEST_PYTHON_2_VERSION

    @classmethod
    def _prepare_init_params_from_job_description(cls, job_details, model_channel_name=None):
        """Convert the job description to init params that can be handled by the class constructor

        Args:
            job_details: the returned job details from a describe_training_job API call.

        Returns:
             dictionary: The transformed init_params

        """
        init_params = super(TensorFlow, cls)._prepare_init_params_from_job_description(
            job_details, model_channel_name
        )

        image_uri = init_params.pop("image_uri")
        framework, py_version, tag, script_mode = fw.framework_name_from_image(image_uri)

        if not framework:
            # If we were unable to parse the framework name from the image, it is not one of our
            # officially supported images, so just add the image to the init params.
            init_params["image_uri"] = image_uri
            return init_params

        model_dir = init_params["hyperparameters"].pop("model_dir", None)
        if model_dir:
            init_params["model_dir"] = model_dir
        elif script_mode is None:
            init_params["model_dir"] = False

        init_params["py_version"] = py_version

        # We switched image tagging scheme from regular image version (e.g. '1.0') to more
        # expressive containing framework version, device type and python version
        # (e.g. '1.5-gpu-py2'). For backward compatibility map deprecated image tag '1.0' to a
        # '1.4' framework version otherwise extract framework version from the tag itself.
        init_params["framework_version"] = (
            "1.4" if tag == "1.0" else fw.framework_version_from_tag(tag)
        )

        # Legacy images are required to be passed in explicitly.
        if not script_mode:
            init_params["image_uri"] = image_uri

        if framework != cls._framework_name:
            raise ValueError(
                "Training job: {} didn't use image for requested framework".format(
                    job_details["TrainingJobName"]
                )
            )

        return init_params

    def create_model(
        self,
        role=None,
        vpc_config_override=VPC_CONFIG_DEFAULT,
        entry_point=None,
        source_dir=None,
        dependencies=None,
        **kwargs
    ):
        """Create a ``TensorFlowModel`` object that can be used for creating
        SageMaker model entities, deploying to a SageMaker endpoint, or
        starting SageMaker Batch Transform jobs.

        Args:
            role (str): The ``TensorFlowModel``, which is also used during transform jobs.
                If not specified, the role from the Estimator is used.
            vpc_config_override (dict[str, list[str]]): Optional override for VpcConfig set on the
                model. Default: use subnets and security groups from this Estimator.

                * 'Subnets' (list[str]): List of subnet ids.
                * 'SecurityGroupIds' (list[str]): List of security group ids.

            entry_point (str): Path (absolute or relative) to the local Python source file which
                should be executed as the entry point to training. If ``source_dir`` is specified,
                then ``entry_point`` must point to a file located at the root of ``source_dir``.
                If not specified and ``endpoint_type`` is 'tensorflow-serving',
                no entry point is used. If ``endpoint_type`` is also ``None``,
                then the training entry point is used.
            source_dir (str): Path (absolute or relative or an S3 URI) to a directory with any other
                serving source code dependencies aside from the entry point file (default: None).
            dependencies (list[str]): A list of paths to directories (absolute or relative) with
                any additional libraries that will be exported to the container (default: None).
            **kwargs: Additional kwargs passed to
                :class:`~sagemaker.tensorflow.model.TensorFlowModel`.

        Returns:
            sagemaker.tensorflow.model.TensorFlowModel: A ``TensorFlowModel`` object.
                See :class:`~sagemaker.tensorflow.model.TensorFlowModel` for full details.
        """
        kwargs["name"] = self._get_or_create_name(kwargs.get("name"))

        if "image_uri" not in kwargs:
            kwargs["image_uri"] = self.image_uri

        if "enable_network_isolation" not in kwargs:
            kwargs["enable_network_isolation"] = self.enable_network_isolation()

        return TensorFlowModel(
            model_data=self.model_data,
            role=role or self.role,
            container_log_level=self.container_log_level,
            framework_version=self.framework_version,
            sagemaker_session=self.sagemaker_session,
            vpc_config=self.get_vpc_config(vpc_config_override),
            entry_point=entry_point,
            source_dir=source_dir,
            dependencies=dependencies,
            **kwargs
        )

    def hyperparameters(self):
        """Return hyperparameters used by your custom TensorFlow code during model training."""
        hyperparameters = super(TensorFlow, self).hyperparameters()
        additional_hyperparameters = {}

        if "parameter_server" in self.distribution:
            ps_enabled = self.distribution["parameter_server"].get("enabled", False)
            additional_hyperparameters[self.LAUNCH_PS_ENV_NAME] = ps_enabled

        mpi_enabled = False
        if "mpi" in self.distribution:
            mpi_dict = self.distribution["mpi"]
            mpi_enabled = mpi_dict.get("enabled", False)
            additional_hyperparameters[self.LAUNCH_MPI_ENV_NAME] = mpi_enabled

            if mpi_dict.get("processes_per_host"):
                additional_hyperparameters[self.MPI_NUM_PROCESSES_PER_HOST] = mpi_dict.get(
                    "processes_per_host"
                )

            additional_hyperparameters[self.MPI_CUSTOM_MPI_OPTIONS] = mpi_dict.get(
                "custom_mpi_options", ""
            )

        if self.model_dir is not False:
            self.model_dir = self.model_dir or self._default_s3_path("model", mpi=mpi_enabled)
            additional_hyperparameters["model_dir"] = self.model_dir

        hyperparameters.update(Framework._json_encode_hyperparameters(additional_hyperparameters))
        return hyperparameters

    def _default_s3_path(self, directory, mpi=False):
        """Placeholder docstring"""
        local_code = utils.get_config_value("local.local_code", self.sagemaker_session.config)
        if self.sagemaker_session.local_mode and local_code:
            return "/opt/ml/shared/{}".format(directory)
        if mpi:
            return "/opt/ml/model"
        if self._current_job_name:
            return os.path.join(self.output_path, self._current_job_name, directory)
        return None

<<<<<<< HEAD
=======
    def _script_mode_enabled(self):
        """Placeholder docstring"""
        return self.py_version.startswith("py3") or self.script_mode

>>>>>>> e774fcf3
    def _validate_and_set_debugger_configs(self):
        """Disable Debugger Hook Config for ParameterServer (PS) as it is not
        supported in smdebug.

        Else, set default HookConfig
        """
        ps_enabled = "parameter_server" in self.distribution and self.distribution[
            "parameter_server"
        ].get("enabled", False)
        if ps_enabled:
            if self.debugger_hook_config is not None or self.debugger_rule_configs is not None:
                logger.info(
                    "Amazon SageMaker Debugger does not currently support "
                    "Parameter Server distribution"
                )
            self.debugger_hook_config = None
            self.debugger_rule_configs = None
        elif self.debugger_hook_config is None and fw._region_supports_debugger(
            self.sagemaker_session.boto_session.region_name
        ):
            # Set defaults for debugging.
            self.debugger_hook_config = DebuggerHookConfig(s3_output_path=self.output_path)

    def transformer(
        self,
        instance_count,
        instance_type,
        strategy=None,
        assemble_with=None,
        output_path=None,
        output_kms_key=None,
        accept=None,
        env=None,
        max_concurrent_transforms=None,
        max_payload=None,
        tags=None,
        role=None,
        volume_kms_key=None,
        entry_point=None,
        vpc_config_override=VPC_CONFIG_DEFAULT,
        enable_network_isolation=None,
        model_name=None,
    ):
        """Return a ``Transformer`` that uses a SageMaker Model based on the training job. It
        reuses the SageMaker Session and base job name used by the Estimator.

        Args:
            instance_count (int): Number of EC2 instances to use.
            instance_type (str): Type of EC2 instance to use, for example, 'ml.c4.xlarge'.
            strategy (str): The strategy used to decide how to batch records in a single request
                (default: None). Valid values: 'MultiRecord' and 'SingleRecord'.
            assemble_with (str): How the output is assembled (default: None). Valid values: 'Line'
                or 'None'.
            output_path (str): S3 location for saving the transform result. If not specified,
                results are stored to a default bucket.
            output_kms_key (str): Optional. KMS key ID for encrypting the transform output
                (default: None).
            accept (str): The accept header passed by the client to
                the inference endpoint. If it is supported by the endpoint,
                it will be the format of the batch transform output.
            env (dict): Environment variables to be set for use during the transform job
                (default: None).
            max_concurrent_transforms (int): The maximum number of HTTP requests to be made to
                each individual transform container at one time.
            max_payload (int): Maximum size of the payload in a single HTTP request to the
                container in MB.
            tags (list[dict]): List of tags for labeling a transform job. If none specified, then
                the tags used for the training job are used for the transform job.
            role (str): The IAM Role ARN for the ``TensorFlowModel``, which is also used
                during transform jobs. If not specified, the role from the Estimator is used.
            volume_kms_key (str): Optional. KMS key ID for encrypting the volume attached to the ML
                compute instance (default: None).
            entry_point (str): Path (absolute or relative) to the local Python source file which
                should be executed as the entry point to training. If ``source_dir`` is specified,
                then ``entry_point`` must point to a file located at the root of ``source_dir``.
                If not specified and ``endpoint_type`` is 'tensorflow-serving',
                no entry point is used. If ``endpoint_type`` is also ``None``,
                then the training entry point is used.
            vpc_config_override (dict[str, list[str]]): Optional override for
                the VpcConfig set on the model.
                Default: use subnets and security groups from this Estimator.

                * 'Subnets' (list[str]): List of subnet ids.
                * 'SecurityGroupIds' (list[str]): List of security group ids.

            enable_network_isolation (bool): Specifies whether container will
                run in network isolation mode. Network isolation mode restricts
                the container access to outside networks (such as the internet).
                The container does not make any inbound or outbound network
                calls. If True, a channel named "code" will be created for any
                user entry script for inference. Also known as Internet-free mode.
                If not specified, this setting is taken from the estimator's
                current configuration.
            model_name (str): Name to use for creating an Amazon SageMaker
                model. If not specified, the estimator generates a default job name
                based on the training image name and current timestamp.
        """
        role = role or self.role
        model_name = self._get_or_create_name(model_name)

        if self.latest_training_job is None:
            logger.warning(
                "No finished training job found associated with this estimator. Please make sure "
                "this estimator is only used for building workflow config"
            )
            return Transformer(
                model_name,
                instance_count,
                instance_type,
                strategy=strategy,
                assemble_with=assemble_with,
                output_path=output_path,
                output_kms_key=output_kms_key,
                accept=accept,
                max_concurrent_transforms=max_concurrent_transforms,
                max_payload=max_payload,
                env=env or {},
                tags=tags,
                base_transform_job_name=self.base_job_name,
                volume_kms_key=volume_kms_key,
                sagemaker_session=self.sagemaker_session,
            )

        if enable_network_isolation is None:
            enable_network_isolation = self.enable_network_isolation()

        model = self.create_model(
            role=role,
            vpc_config_override=vpc_config_override,
            entry_point=entry_point,
            enable_network_isolation=enable_network_isolation,
            name=model_name,
        )

        return model.transformer(
            instance_count,
            instance_type,
            strategy=strategy,
            assemble_with=assemble_with,
            output_path=output_path,
            output_kms_key=output_kms_key,
            accept=accept,
            env=env,
            max_concurrent_transforms=max_concurrent_transforms,
            max_payload=max_payload,
            tags=tags,
            volume_kms_key=volume_kms_key,
        )<|MERGE_RESOLUTION|>--- conflicted
+++ resolved
@@ -332,13 +332,6 @@
             return os.path.join(self.output_path, self._current_job_name, directory)
         return None
 
-<<<<<<< HEAD
-=======
-    def _script_mode_enabled(self):
-        """Placeholder docstring"""
-        return self.py_version.startswith("py3") or self.script_mode
-
->>>>>>> e774fcf3
     def _validate_and_set_debugger_configs(self):
         """Disable Debugger Hook Config for ParameterServer (PS) as it is not
         supported in smdebug.
